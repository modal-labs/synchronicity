--- conflicted
+++ resolved
@@ -13,12 +13,8 @@
 import types
 import typing
 import warnings
-<<<<<<< HEAD
 import weakref
-from typing import ForwardRef, Optional
-=======
 from typing import Callable, ForwardRef, Optional
->>>>>>> 85da4b53
 
 import typing_extensions
 from typing_extensions import get_annotations
