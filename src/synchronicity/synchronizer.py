import asyncio
import atexit
import collections.abc
import concurrent
import concurrent.futures
import contextlib
import functools
import inspect
import logging
import os
import sys
import threading
import traceback
import types
import typing
import warnings
<<<<<<< HEAD
import weakref
=======
from inspect import get_annotations
>>>>>>> 49880663
from typing import Callable, ForwardRef, Optional

import typing_extensions

from synchronicity.annotations import evaluated_annotation
from synchronicity.combined_types import FunctionWithAio, MethodWithAio

from .async_wrap import is_async_gen_function_follow_wrapped, is_coroutine_function_follow_wrapped, wraps_by_interface
from .callback import Callback
from .exceptions import UserCodeException, suppress_synchronicity_tb_frames, unwrap_coro_exception, wrap_coro_exception
from .interface import DEFAULT_CLASS_PREFIX, DEFAULT_FUNCTION_PREFIXES, Interface

_BUILTIN_ASYNC_METHODS = {
    "__aiter__": "__iter__",
    "__aenter__": "__enter__",
    "__aexit__": "__exit__",
    "__anext__": "__next__",
    "aclose": "close",
}

IGNORED_ATTRIBUTES = (
    # the "zope" lib monkey patches in some non-introspectable stuff on stdlib abc.ABC.
    # Ignoring __provides__ fixes an incompatibility with `channels[daphne]`,
    # where Synchronizer creation fails when wrapping contextlib._AsyncGeneratorContextManager
    "__provides__",
    # we don't want to proxy the destructor - it should get called by the gc mechanism as soon as the wrapper is gc:ed
    # otherwise we may trigger it twice
    "__del__",
)

_RETURN_FUTURE_KWARG = "_future"

TARGET_INTERFACE_ATTR = "_sync_target_interface"
SYNCHRONIZER_ATTR = "_sync_synchronizer"


ASYNC_GENERIC_ORIGINS = (
    collections.abc.Awaitable,
    collections.abc.Coroutine,
    collections.abc.AsyncIterator,
    collections.abc.AsyncIterable,
    collections.abc.AsyncGenerator,
    contextlib.AbstractAsyncContextManager,
)


logger = logging.getLogger(__name__)


class classproperty:
    """Read-only class property recognized by Synchronizer's wrap method."""

    def __init__(self, fget):
        self.fget = fget

    def __get__(self, obj, owner):
        return self.fget(owner)


def _type_requires_aio_usage(annotation, declaration_module):
    if isinstance(annotation, ForwardRef):
        annotation = annotation.__forward_arg__
    if isinstance(annotation, str):
        try:
            annotation = evaluated_annotation(annotation, declaration_module=declaration_module)
        except Exception:
            # TODO: this will be incorrect in special case of `arg: "Awaitable[some_forward_ref_type]"`,
            #       but its a hard problem to solve without passing around globals everywhere
            return False

    if hasattr(annotation, "__origin__"):
        if annotation.__origin__ in ASYNC_GENERIC_ORIGINS:  # type: ignore
            return True
        # recurse for generic subtypes
        for a in getattr(annotation, "__args__", ()):
            if _type_requires_aio_usage(a, declaration_module):
                return True
    return False


def should_have_aio_interface(func):
    # determines if a blocking function gets an .aio attribute with an async interface to the function or not
    if is_coroutine_function_follow_wrapped(func) or is_async_gen_function_follow_wrapped(func):
        return True
    # check annotations if they contain any async entities that would need an event loop to be translated:
    # This catches things like vanilla functions returning Coroutines
    annos = get_annotations(func)
    for anno in annos.values():
        if _type_requires_aio_usage(anno, func.__module__):
            return True
    return False


class Synchronizer:
    """Helps you offer a blocking (synchronous) interface to asynchronous code."""

    def __init__(
        self,
        multiwrap_warning=False,
        async_leakage_warning=True,
        blocking_in_async_callback: Optional[Callable[[types.FunctionType], None]] = None,
    ):
        self._future_poll_interval = 0.1
        self._multiwrap_warning = multiwrap_warning
        self._async_leakage_warning = async_leakage_warning
        self._blocking_in_async_callback = blocking_in_async_callback
        self._loop: Optional[asyncio.AbstractEventLoop] = None
        self._loop_creation_lock = threading.Lock()
        self._thread = None
        self._thread_exception: Optional[BaseException] = None
        self._thread_traceback: Optional[str] = None
        self._owner_pid = None
        self._stopping: Optional[asyncio.Event] = None
        self._asyncgen_finalizer_timeout_seconds = 10.0  # pretty high default to allow async finalization in most cases

        # Special attribute we use to go from wrapped <-> original
        self._wrapped_attr = "_sync_wrapped_%d" % id(self)
        self._original_attr = "_sync_original_%d" % id(self)

        # Special attribute to mark something as non-wrappable
        self._nowrap_attr = "_sync_nonwrap_%d" % id(self)
        self._input_translation_attr = "_sync_input_translation_%d" % id(self)
        self._output_translation_attr = "_sync_output_translation_%d" % id(self)

        # Prep a synchronized context manager in case one is returned and needs translation
        self._ctx_mgr_cls = contextlib._AsyncGeneratorContextManager
        self._blocking_ctx_mgr_cls = self.create_blocking(self._ctx_mgr_cls)  # keep a reference to prevent gc
        atexit.register(self._close_loop)

    _PICKLE_ATTRS = [
        "_multiwrap_warning",
        "_async_leakage_warning",
        "_blocking_in_async_callback",
    ]

    def __getstate__(self):
        return dict([(attr, getattr(self, attr)) for attr in self._PICKLE_ATTRS])

    def __setstate__(self, d):
        for attr in self._PICKLE_ATTRS:
            setattr(self, attr, d[attr])

    def _start_loop(self):
        with self._loop_creation_lock:
            if self._loop and self._loop.is_running():
                # in case of a race between two _start_loop, the loop might already
                # be created here by another thread
                return self._loop

            is_ready = threading.Event()

            def thread_inner():
                async def loop_inner():
                    self._loop = asyncio.get_running_loop()
                    self._stopping = asyncio.Event()
                    is_ready.set()
                    await self._stopping.wait()  # wait until told to stop

                try:
                    try:
                        asyncio.run(loop_inner())
                    except BaseException as exc_inner:
                        self._thread_exception = exc_inner
                        self._thread_traceback = traceback.format_exc()
                        raise exc_inner
                except RuntimeError as exc:
                    # Python 3.12 raises a RuntimeError when new threads are created at shutdown.
                    # Swallowing it here is innocuous, but ideally we will revisit this after
                    # refactoring the shutdown handlers that modal uses to avoid triggering it.
                    if "can't create new thread at interpreter shutdown" not in str(exc):
                        raise exc

            self._owner_pid = os.getpid()
            thread = threading.Thread(target=thread_inner, daemon=True)
            thread.start()
            is_ready.wait()  # TODO: this might block for a very short time
            self._thread = thread
            return self._loop

    def _close_loop(self):
        # Use getattr to protect against weird gc races when we get here via __del__
        if getattr(self, "_thread", None) is not None:
            if not self._loop.is_closed():
                # This also serves the purpose of waking up an idle loop
                self._loop.call_soon_threadsafe(self._stopping.set)
            self._thread.join()
            self._thread = None
            self._loop = None
            self._owner_pid = None

    def __del__(self):
        self._close_loop()

    @typing.overload
    def _get_loop(self, start: typing.Literal[True]) -> asyncio.AbstractEventLoop: ...

    @typing.overload
    def _get_loop(self, start: bool) -> typing.Union[asyncio.AbstractEventLoop, None]: ...

    def _get_loop(self, start=False) -> typing.Union[asyncio.AbstractEventLoop, None]:
        if self._thread and not self._thread.is_alive():
            if self._owner_pid == os.getpid():
                # warn - thread died without us forking
                logger.error(
                    f"""Synchronizer thread unexpectedly died.
Cause: {type(self._thread_exception)}
Traceback:{self._thread_traceback}"""
                )
                raise RuntimeError("Synchronizer thread unexpectedly died")

            self._thread = None
            self._loop = None

        if self._loop is None and start:
            return self._start_loop()
        return self._loop

    def _get_running_loop(self):
        # TODO: delete this method
        try:
            return asyncio.get_running_loop()
        except RuntimeError:
            return

    def _is_inside_loop(self):
        loop = self._get_loop()
        if loop is None:
            return False
        if threading.current_thread() != self._thread:
            # gevent does something bad that causes asyncio.get_running_loop() to return self._loop
            return False
        current_loop = self._get_running_loop()
        return loop == current_loop

    def _wrap_check_async_leakage(self, coro):
        """Check if a coroutine returns another coroutine (or an async generator) and warn.

        The reason this is important to catch is that otherwise even synchronized code might end up
        "leaking" async code into the caller.
        """
        if not self._async_leakage_warning:
            return coro

        async def coro_wrapped():
            value = await coro
            # TODO: we should include the name of the original function here
            if inspect.iscoroutine(value):
                warnings.warn(f"Potential async leakage: coroutine returned a coroutine {value}.")
            elif inspect.isasyncgen(value):
                warnings.warn(f"Potential async leakage: Coroutine returned an async generator {value}.")
            return value

        return coro_wrapped()

    def _wrap_instance(
        self,
        obj,
    ):
        # Takes an object and creates a new proxy object for it
        cls = obj.__class__
        cls_dct = cls.__dict__
        wrapper_cls = cls_dct[self._wrapped_attr][Interface.BLOCKING]()
        if wrapper_cls is None:
            # weakref of the class expired - this is bad since we don't know the
            # name and target module that the wrappers should have
            raise Exception("Can't wrap instance")

        new_obj = wrapper_cls.__new__(wrapper_cls)
        # Store a reference to the original object
        new_obj.__dict__[self._original_attr] = obj
        new_obj.__dict__[SYNCHRONIZER_ATTR] = self
        return new_obj

    def _translate_scalar_in(self, obj):
        # If it's an external object, translate it to the internal type
        if hasattr(obj, "__dict__"):
            if inspect.isclass(obj):  # TODO: functions?
                return obj.__dict__.get(self._original_attr, obj)
            else:
                return obj.__dict__.get(self._original_attr, obj)
        else:
            return obj

    def _translate_scalar_out(self, obj):
        # If it's an internal object, translate it to the external interface
        if inspect.isclass(obj):  # TODO: functions?
            cls_dct = obj.__dict__
            if self._wrapped_attr in cls_dct:
                return cls_dct[self._wrapped_attr][Interface.BLOCKING]()
            else:
                return obj
        elif isinstance(obj, (typing.TypeVar, typing_extensions.ParamSpec)):
            if hasattr(obj, self._wrapped_attr):
                return getattr(obj, self._wrapped_attr)[Interface.BLOCKING]()
            else:
                return obj
        else:
            cls_dct = obj.__class__.__dict__
            if self._wrapped_attr in cls_dct:
                # This is an *instance* of a synchronized class, translate its type
                return self._wrap(obj, interface=Interface.BLOCKING)
            else:
                return obj

    def _recurse_map(self, mapper, obj):
        if type(obj) == list:  # noqa: E721
            return list(self._recurse_map(mapper, item) for item in obj)
        elif type(obj) == tuple:  # noqa: E721
            return tuple(self._recurse_map(mapper, item) for item in obj)
        elif type(obj) == dict:  # noqa: E721
            return dict((key, self._recurse_map(mapper, item)) for key, item in obj.items())
        else:
            return mapper(obj)

    def _translate_in(self, obj):
        return self._recurse_map(self._translate_scalar_in, obj)

    def _translate_out(self, obj, interface=None):
        # TODO: remove deprecated interface arg - not used but needs deprecation path in case of external usage
        return self._recurse_map(lambda scalar: self._translate_scalar_out(scalar), obj)

    def _translate_coro_out(self, coro, original_func):
        async def unwrap_coro():
            res = await coro
            if getattr(original_func, self._output_translation_attr, True):
                return self._translate_out(res)
            return res

        return unwrap_coro()

    def _run_function_sync(self, coro, original_func):
        if self._is_inside_loop():
            # calling another async function of the same loop would deadlock here since
            # we are in a non-yielding sync function, so error early instead!
            raise Exception("Deadlock detected: calling a sync function from the synchronizer loop")

        if self._blocking_in_async_callback is not None:
            try:
                # Check if we're being called from within another event loop
                foreign_loop = asyncio.get_running_loop()
            except RuntimeError:
                foreign_loop = None

            if foreign_loop is not None:
                # Fire warning callback - lets libraries warn about blocking usage
                # where async equivalents exists
                self._blocking_in_async_callback(original_func)

        coro = wrap_coro_exception(coro)
        coro = self._wrap_check_async_leakage(coro)
        loop = self._get_loop(start=True)

        inner_task_fut = concurrent.futures.Future()

        async def wrapper_coro():
            # this wrapper is needed since run_coroutine_threadsafe *only* accepts coroutines
            inner_task = loop.create_task(coro)
            inner_task_fut.set_result(inner_task)  # sends the task itself to the origin thread
            return await inner_task

        fut = asyncio.run_coroutine_threadsafe(wrapper_coro(), loop)
        try:
            if sys.platform == "win32":
                while 1:
                    try:
                        # repeated poll to give Windows a chance to abort on Ctrl-C
                        value = fut.result(timeout=self._future_poll_interval)
                        break
                    except concurrent.futures.TimeoutError:
                        pass
            else:
                value = fut.result()
        except KeyboardInterrupt as exc:
            # in case there is a keyboard interrupt while we are waiting
            # we cancel the *underlying* coro_task (unlike what fut.cancel() would do)
            # and then wait for the *wrapper* coroutine to get a result back, which
            # happens after the cancellation resolves
            if inner_task_fut.done():
                inner_task: asyncio.Task = inner_task_fut.result()
                loop.call_soon_threadsafe(inner_task.cancel)
            try:
                value = fut.result()
            except concurrent.futures.CancelledError as expected_cancellation:
                # we *expect* this cancellation, but defer to the passed coro to potentially
                # intercept and treat the cancellation some other way
                expected_cancellation.__suppress_context__ = True
                raise exc  # if cancel - re-raise the original KeyboardInterrupt again

        if getattr(original_func, self._output_translation_attr, True):
            return self._translate_out(value)
        return value

    def _run_function_sync_future(self, coro, original_func):
        coro = wrap_coro_exception(coro)
        coro = self._wrap_check_async_leakage(coro)
        loop = self._get_loop(start=True)
        # For futures, we unwrap the result at this point, not in f_wrapped
        coro = unwrap_coro_exception(coro)
        coro = self._translate_coro_out(coro, original_func=original_func)
        return asyncio.run_coroutine_threadsafe(coro, loop)

    async def _run_function_async(self, coro, original_func):
        coro = wrap_coro_exception(coro)
        coro = self._wrap_check_async_leakage(coro)
        loop = self._get_loop(start=True)
        if self._is_inside_loop():
            value = await coro
        else:
            inner_task_fut = concurrent.futures.Future()

            async def wrapper_coro():
                inner_task = loop.create_task(coro)
                inner_task_fut.set_result(inner_task)  # sends the task itself to the origin thread
                return await inner_task

            c_fut = asyncio.run_coroutine_threadsafe(wrapper_coro(), loop)
            a_fut = asyncio.wrap_future(c_fut)

            shielded_task = None
            try:
                if sys.platform == "win32":
                    while 1:
                        # the loop + wait_for timeout is for windows ctrl-C compatibility since
                        # windows doesn't truly interrupt the event loop on sigint
                        try:
                            # We create a task here to prevent an anonymous task inside asyncio.wait_for that could
                            # get an unresolved timeout during cancellation handling below, resulting in a warning
                            # traceback.
                            shielded_task = asyncio.create_task(
                                asyncio.wait_for(
                                    # inner shield prevents wait_for from cancelling a_fut on timeout
                                    asyncio.shield(a_fut),
                                    timeout=self._future_poll_interval,
                                )
                            )
                            # The outer shield prevents a cancelled caller from cancelling a_fut directly
                            # so that we can instead cancel the underlying inner_task and wait for it
                            # to bubble back up as a CancelledError gracefully between threads
                            # in order to run any cancellation logic in the coroutine
                            value = await asyncio.shield(shielded_task)
                            break
                        except asyncio.TimeoutError:
                            continue
                else:
                    # The shield here prevents a cancelled caller from cancelling c_fut directly
                    # so that we can instead cancel the underlying inner_task and wait for it
                    # to be handled
                    value = await asyncio.shield(a_fut)

            except asyncio.CancelledError:
                try:
                    if a_fut.cancelled():
                        raise  # cancellation came from within c_fut
                    if inner_task_fut.done():
                        inner_task: asyncio.Task = inner_task_fut.result()
                        loop.call_soon_threadsafe(inner_task.cancel)  # cancel task on synchronizer event loop
                        # wait for cancellation logic in the underlying coro to complete
                        # this should typically raise CancelledError, but in case of either:
                        # * cancellation prevention in the coro (catching the CancelledError)
                        # * coro_task resolves before the call_soon_threadsafe above is scheduled
                        # the cancellation in a_fut would be cancelled

                        await a_fut  # wait for cancellation logic to complete - this *normally* raises CancelledError
                    raise  # re-raise the CancelledError regardless - preventing unintended cancellation aborts
                finally:
                    if shielded_task:
                        shielded_task.cancel()  # cancel the shielded task, preventing timeouts

        if getattr(original_func, self._output_translation_attr, True):
            return self._translate_out(value)
        return value

    def _run_generator_sync(self, gen, original_func):
        value, is_exc = None, False
        try:
            with suppress_synchronicity_tb_frames():
                while True:
                    try:
                        if is_exc:
                            value = self._run_function_sync(gen.athrow(value), original_func)
                        else:
                            value = self._run_function_sync(gen.asend(value), original_func)
                    except UserCodeException as uc_exc:
                        uc_exc.exc.__suppress_context__ = True
                        raise uc_exc.exc
                    except StopAsyncIteration:
                        return

                    try:
                        value = yield value
                        is_exc = False
                    except GeneratorExit:
                        # Don't athrow(GeneratorExit) into the async generator.
                        # Just stop yielding and let cleanup run.
                        raise
                    except BaseException as exc:
                        value = exc
                        is_exc = True
        finally:
            # During interpreter shutdown, blocking here can deadlock.
            if not sys.is_finalizing():
                try:
                    # Best-effort close. We use a future so we don't block indefinitely in case
                    # the event loop closing races with this code and the aclose never returns
                    aclose = gen.aclose()
                    finalization_fut: concurrent.futures.Future = self._run_function_sync_future(aclose, original_func)
                    finalization_fut.result(timeout=self._asyncgen_finalizer_timeout_seconds)
                except Exception:
                    pass

    async def _run_generator_async(self, gen, original_func):
        value, is_exc = None, False
        try:
            with suppress_synchronicity_tb_frames():
                while True:
                    try:
                        if is_exc:
                            value = await self._run_function_async(gen.athrow(value), original_func)
                        else:
                            value = await self._run_function_async(gen.asend(value), original_func)
                    except UserCodeException as uc_exc:
                        uc_exc.exc.__suppress_context__ = True
                        raise uc_exc.exc
                    except StopAsyncIteration:
                        break

                    try:
                        value = yield value
                        is_exc = False
                    except GeneratorExit:
                        # Don't athrow(GeneratorExit) into the async generator.
                        # Just stop yielding and let cleanup run.
                        raise
                    except BaseException as exc:
                        value = exc
                        is_exc = True
        finally:
            # During interpreter shutdown, blocking here can deadlock.
            if not sys.is_finalizing():
                try:
                    # Best-effort close. We use a future so we don't block indefinitely in case
                    # the event loop closing races with this code and the aclose never returns
                    close_task = asyncio.create_task(self._run_function_async(gen.aclose(), original_func))
                    await asyncio.wait_for(asyncio.shield(close_task), timeout=self._asyncgen_finalizer_timeout_seconds)
                except Exception:
                    pass

    def create_callback(self, f):
        return Callback(self, f)

    def _update_wrapper(self, f_wrapped, f, name=None, interface=None, target_module=None):
        """Very similar to functools.update_wrapper"""
        functools.update_wrapper(f_wrapped, f)
        if name is not None:
            f_wrapped.__name__ = name
            f_wrapped.__qualname__ = name
        if target_module is not None:
            f_wrapped.__module__ = target_module
        setattr(f_wrapped, SYNCHRONIZER_ATTR, self)
        setattr(f_wrapped, TARGET_INTERFACE_ATTR, interface)

    def _wrap_callable(
        self,
        f,
        interface,
        name=None,
        allow_futures=True,
        unwrap_user_excs=True,
        target_module=None,
        include_aio_interface=True,
    ):
        if hasattr(f, self._original_attr):
            if self._multiwrap_warning:
                warnings.warn(f"Function {f} is already wrapped, but getting wrapped again")
            return f

        if name is None:
            _name = DEFAULT_FUNCTION_PREFIXES[interface] + f.__name__
        else:
            _name = name

        @wraps_by_interface(interface, f)
        def f_wrapped(*args, **kwargs):
            return_future = kwargs.pop(_RETURN_FUTURE_KWARG, False)

            # If this gets called with an argument that represents an external type,
            # translate it into an internal type
            if getattr(f, self._input_translation_attr, True):
                args = self._translate_in(args)
                kwargs = self._translate_in(kwargs)

            # Call the function
            res = f(*args, **kwargs)

            # Figure out if this is a coroutine or something
            is_coroutine = inspect.iscoroutine(res)
            is_asyncgen = inspect.isasyncgen(res)

            if return_future:
                if not allow_futures:
                    raise Exception("Can not return future for this function")
                elif is_coroutine:
                    return self._run_function_sync_future(res, f)
                elif is_asyncgen:
                    raise Exception("Can not return futures for generators")
                else:
                    return res
            elif is_coroutine:
                if interface == Interface._ASYNC_WITH_BLOCKING_TYPES:
                    coro = self._run_function_async(res, f)
                    if not is_coroutine_function_follow_wrapped(f):
                        # If this is a non-async function that returns a coroutine,
                        # then this is the exit point, and we need to unwrap any
                        # wrapped exception here. Otherwise, the exit point is
                        # in async_wrap.py
                        coro = unwrap_coro_exception(coro)
                    return coro
                elif interface == Interface.BLOCKING:
                    # This is the exit point, so we need to unwrap the exception here
                    try:
                        return self._run_function_sync(res, f)
                    except StopAsyncIteration as exc:
                        # this is a special case for handling __next__ wrappers around
                        # __anext__ that raises StopAsyncIteration
                        raise StopIteration().with_traceback(exc.__traceback__)
                    except UserCodeException as uc_exc:
                        # Used to skip a frame when called from `proxy_method`.
                        if unwrap_user_excs and not (Interface.BLOCKING and include_aio_interface):
                            uc_exc.exc.__suppress_context__ = True
                            raise uc_exc.exc
                        else:
                            raise uc_exc
            elif is_asyncgen:
                # Note that the _run_generator_* functions handle their own
                # unwrapping of exceptions (this happens during yielding)
                if interface == Interface._ASYNC_WITH_BLOCKING_TYPES:
                    return self._run_generator_async(res, f)
                elif interface == Interface.BLOCKING:
                    return self._run_generator_sync(res, f)
            else:
                if inspect.isfunction(res) or isinstance(res, functools.partial):  # TODO: HACKY HACK
                    # TODO: this is needed for decorator wrappers that returns functions
                    # Maybe a bit of a hacky special case that deserves its own decorator
                    @wraps_by_interface(interface, res)
                    def f_wrapped(*args, **kwargs):
                        args = self._translate_in(args)
                        kwargs = self._translate_in(kwargs)
                        f_res = res(*args, **kwargs)
                        if getattr(f, self._output_translation_attr, True):
                            return self._translate_out(f_res)
                        else:
                            return f_res

                    return f_wrapped

                if getattr(f, self._output_translation_attr, True):
                    return self._translate_out(res, interface)
                else:
                    return res

        self._update_wrapper(f_wrapped, f, _name, interface, target_module=target_module)
        setattr(f_wrapped, self._original_attr, f)

        if interface == Interface.BLOCKING and include_aio_interface and should_have_aio_interface(f):
            # special async interface
            # this async interface returns *blocking* instances of wrapped objects, not async ones:
            async_interface = self._wrap_callable(
                f,
                interface=Interface._ASYNC_WITH_BLOCKING_TYPES,
                name=name,
                allow_futures=allow_futures,
                unwrap_user_excs=unwrap_user_excs,
                target_module=target_module,
            )
            f_wrapped = FunctionWithAio(f_wrapped, async_interface, self)
            self._update_wrapper(f_wrapped, f, _name, interface, target_module=target_module)
            setattr(f_wrapped, self._original_attr, f)

        return f_wrapped

    def _wrap_proxy_method(
        synchronizer_self,
        method,
        interface,
        allow_futures=True,
        include_aio_interface=True,
    ):
        if getattr(method, synchronizer_self._nowrap_attr, None):
            # This method is marked as non-wrappable
            return method

        wrapped_method = synchronizer_self._wrap_callable(
            method,
            interface,
            allow_futures=allow_futures,
            unwrap_user_excs=False,
        )

        @wraps_by_interface(interface, wrapped_method)
        def proxy_method(self, *args, **kwargs):
            instance = self.__dict__[synchronizer_self._original_attr]
            with suppress_synchronicity_tb_frames():
                try:
                    return wrapped_method(instance, *args, **kwargs)
                except UserCodeException as uc_exc:
                    uc_exc.exc.__suppress_context__ = True
                    raise uc_exc.exc

        if interface == Interface.BLOCKING and include_aio_interface and should_have_aio_interface(method):
            async_proxy_method = synchronizer_self._wrap_proxy_method(
                method, Interface._ASYNC_WITH_BLOCKING_TYPES, allow_futures
            )
            return MethodWithAio(proxy_method, async_proxy_method, synchronizer_self)

        return proxy_method

    def _wrap_proxy_staticmethod(self, method, interface):
        orig_function = method.__func__
        method = self._wrap_callable(orig_function, interface)
        if isinstance(method, FunctionWithAio):
            return method  # no need to wrap a FunctionWithAio in a staticmethod, as it won't get bound anyways
        return staticmethod(method)

    def _wrap_proxy_classmethod(self, orig_classmethod, interface):
        orig_func = orig_classmethod.__func__
        method = self._wrap_callable(orig_func, interface, include_aio_interface=False)

        if interface == Interface.BLOCKING and should_have_aio_interface(orig_func):
            async_method = self._wrap_callable(orig_func, Interface._ASYNC_WITH_BLOCKING_TYPES)
            return MethodWithAio(method, async_method, self, is_classmethod=True)

        return classmethod(method)

    def _wrap_proxy_property(self, prop, interface):
        kwargs = {}
        for attr in ["fget", "fset", "fdel"]:
            if getattr(prop, attr):
                func = getattr(prop, attr)
                kwargs[attr] = self._wrap_proxy_method(
                    func, interface, allow_futures=False, include_aio_interface=False
                )
        return property(**kwargs)

    def _wrap_proxy_classproperty(self, prop, interface):
        wrapped_func = self._wrap_proxy_method(prop.fget, interface, allow_futures=False, include_aio_interface=False)
        return classproperty(fget=wrapped_func)

    def _wrap_proxy_constructor(synchronizer_self, cls, interface):
        """Returns a custom __init__ for the subclass."""

        def my_init(self, *args, **kwargs):
            # Create base instance
            args = synchronizer_self._translate_in(args)
            kwargs = synchronizer_self._translate_in(kwargs)
            instance = cls(*args, **kwargs)
            # Register self as the wrapped one
            interface_instances = {interface: weakref.ref(self)}
            instance.__dict__[synchronizer_self._wrapped_attr] = interface_instances
            # Store a reference to the original object
            self.__dict__[synchronizer_self._original_attr] = instance

        synchronizer_self._update_wrapper(my_init, cls.__init__, interface=interface)
        setattr(my_init, synchronizer_self._original_attr, cls.__init__)
        return my_init

    def _wrap_class(self, cls, interface, name, target_module=None):
        new_bases = []
        for base in cls.__dict__.get("__orig_bases__", cls.__bases__):
            base_is_generic = hasattr(base, "__origin__")
            if base is object or (base_is_generic and base.__origin__ == typing.Generic):
                new_bases.append(base)  # no need to wrap these, just add them as base classes
            else:
                if base_is_generic:
                    wrapped_generic = self._wrap(base.__origin__, interface, require_already_wrapped=(name is not None))
                    new_bases.append(wrapped_generic.__class_getitem__(base.__args__))
                else:
                    new_bases.append(self._wrap(base, interface, require_already_wrapped=(name is not None)))

        bases = tuple(new_bases)
        new_dict = {self._original_attr: cls}
        if cls is not None:
            new_dict["__init__"] = self._wrap_proxy_constructor(cls, interface)

        for k, v in cls.__dict__.items():
            if k in _BUILTIN_ASYNC_METHODS:
                k_sync = _BUILTIN_ASYNC_METHODS[k]
                new_dict[k_sync] = self._wrap_proxy_method(
                    v,
                    Interface.BLOCKING,
                    allow_futures=False,
                    include_aio_interface=False,
                )
                new_dict[k] = self._wrap_proxy_method(
                    v,
                    Interface._ASYNC_WITH_BLOCKING_TYPES,
                    allow_futures=False,
                )
            elif k in ("__new__", "__init__"):
                # Skip custom constructor in the wrapped class
                # Instead, delegate to the base class constructor and wrap it
                pass
            elif k in IGNORED_ATTRIBUTES:
                pass
            elif isinstance(v, staticmethod):
                # TODO(erikbern): this feels pretty hacky
                new_dict[k] = self._wrap_proxy_staticmethod(v, Interface.BLOCKING)
            elif isinstance(v, classmethod):
                new_dict[k] = self._wrap_proxy_classmethod(v, Interface.BLOCKING)
            elif isinstance(v, property):
                new_dict[k] = self._wrap_proxy_property(v, Interface.BLOCKING)
            elif isinstance(v, classproperty):
                new_dict[k] = self._wrap_proxy_classproperty(v, Interface.BLOCKING)
            elif isinstance(v, MethodWithAio):
                # if library defines its own MethodWithAio descriptor we transfer it "as is" to the wrapper
                # without wrapping it again
                new_dict[k] = v
            elif callable(v):
                new_dict[k] = self._wrap_proxy_method(v, Interface.BLOCKING)

        if name is None:
            name = DEFAULT_CLASS_PREFIX + cls.__name__

        new_cls = types.new_class(name, bases, exec_body=lambda ns: ns.update(new_dict))
        new_cls.__module__ = cls.__module__ if target_module is None else target_module
        new_cls.__doc__ = cls.__doc__
        if "__annotations__" in cls.__dict__:
            new_cls.__annotations__ = cls.__annotations__  # transfer annotations
        if "__annotate_func__" in cls.__dict__:
            new_cls.__annotate_func__ = cls.__annotate_func__  # transfer annotate func

        setattr(new_cls, SYNCHRONIZER_ATTR, self)
        return new_cls

    def _wrap(
        self,
        obj,
        interface,
        name=None,
        require_already_wrapped=False,
        target_module=None,
    ):
        # This method works for classes, functions, and instances
        # It wraps the object, and caches the wrapped object

        # Get the list of existing interfaces
        if hasattr(obj, "__dict__"):
            if self._wrapped_attr not in obj.__dict__:
                if isinstance(obj.__dict__, dict):
                    # This works for instances
                    obj.__dict__.setdefault(self._wrapped_attr, {})
                else:
                    # This works for classes & functions
                    setattr(obj, self._wrapped_attr, {})
            interfaces = obj.__dict__[self._wrapped_attr]
        else:
            # e.g., TypeVar in Python>=3.12
            if not hasattr(obj, self._wrapped_attr):
                setattr(obj, self._wrapped_attr, {})
            interfaces = getattr(obj, self._wrapped_attr)

        # If this is already wrapped, return the existing interface
        if interface in interfaces:
            existing_wrap = interfaces[interface]()  # weakref could have expired
            if existing_wrap:
                if self._multiwrap_warning:
                    warnings.warn(f"Object {obj} is already wrapped, but getting wrapped again")
                return existing_wrap

        if require_already_wrapped:
            # This happens if a class has a custom name but its base class doesn't
            raise RuntimeError(f"{obj} needs to be serialized explicitly with a custom name")

        # Wrap object (different cases based on the type)
        if inspect.isclass(obj):
            new_obj = self._wrap_class(
                obj,
                interface,
                name,
                target_module=target_module,
            )
        elif inspect.isfunction(obj):
            new_obj = self._wrap_callable(obj, interface, name, target_module=target_module)
        elif isinstance(obj, typing_extensions.ParamSpec):
            new_obj = self._wrap_param_spec(obj, interface, name, target_module)
        elif isinstance(obj, typing.TypeVar):
            new_obj = self._wrap_type_var(obj, interface, name, target_module)
        elif self._wrapped_attr in obj.__class__.__dict__:
            new_obj = self._wrap_instance(obj)
        else:
            raise Exception("Argument %s is not a class or a callable" % obj)

        # Store the interface on the obj and return
        interfaces[interface] = weakref.ref(new_obj)
        return new_obj

    def _wrap_type_var(self, obj, interface, name, target_module):
        # TypeVar translation is needed only for type stub generation, in case the
        # "bound" attribute refers to a translatable type.

        # Creates a new identical TypeVar, marked with synchronicity's special attributes
        # This lets type stubs "translate" the `bounds` attribute on emitted type vars
        # if picked up from module scope and in generics using the base implementation type

        # TODO(elias): Refactor - since this isn't used for live apps, move type stub generation into genstub
        new_obj = typing.TypeVar(name, bound=obj.__bound__)  # noqa
        setattr(new_obj, self._original_attr, obj)
        setattr(new_obj, SYNCHRONIZER_ATTR, self)
        setattr(new_obj, TARGET_INTERFACE_ATTR, interface)
        new_obj.__module__ = target_module
        if not hasattr(obj, self._wrapped_attr):
            setattr(obj, self._wrapped_attr, {})
        getattr(obj, self._wrapped_attr)[interface] = weakref.ref(new_obj)
        return new_obj

    def _wrap_param_spec(self, obj, interface, name, target_module):
        # TODO(elias): Refactor - since this isn't used for live apps, move type stub generation into genstub
        new_obj = typing_extensions.ParamSpec(name)  # noqa
        setattr(new_obj, self._original_attr, obj)
        setattr(new_obj, SYNCHRONIZER_ATTR, self)
        setattr(new_obj, TARGET_INTERFACE_ATTR, interface)
        new_obj.__module__ = target_module
        if not hasattr(obj, self._wrapped_attr):
            setattr(obj, self._wrapped_attr, {})
        getattr(obj, self._wrapped_attr)[interface] = weakref.ref(new_obj)
        return new_obj

    def nowrap(self, obj):
        setattr(obj, self._nowrap_attr, True)
        return obj

    def no_input_translation(self, obj):
        setattr(obj, self._input_translation_attr, False)
        return obj

    def no_output_translation(self, obj):
        setattr(obj, self._output_translation_attr, False)
        return obj

    def no_io_translation(self, obj):
        return self.no_input_translation(self.no_output_translation(obj))

    # New interface that (almost) doesn't mutate objects
    def create_blocking(self, obj, name: Optional[str] = None, target_module: Optional[str] = None):
        # TODO: deprecate this alias method
        return self.wrap(obj, name, target_module)

    def wrap(self, obj, name: Optional[str] = None, target_module: Optional[str] = None):
        wrapped = self._wrap(obj, Interface.BLOCKING, name, target_module=target_module)
        return wrapped

    def is_synchronized(self, obj):
        if inspect.isclass(obj) or inspect.isfunction(obj):
            return hasattr(obj, self._original_attr)
        else:
            return hasattr(obj.__class__, self._original_attr)<|MERGE_RESOLUTION|>--- conflicted
+++ resolved
@@ -14,11 +14,8 @@
 import types
 import typing
 import warnings
-<<<<<<< HEAD
 import weakref
-=======
 from inspect import get_annotations
->>>>>>> 49880663
 from typing import Callable, ForwardRef, Optional
 
 import typing_extensions
