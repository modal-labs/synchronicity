import asyncio
import atexit
import functools
import inspect
import threading
import time
import warnings

<<<<<<< HEAD
from .async_utils import wraps_by_interface, async_compat_wraps
=======
from .callback import Callback
>>>>>>> 19c1fda0
from .contextlib import get_ctx_mgr_cls
from .exceptions import UserCodeException, unwrap_coro_exception, wrap_coro_exception
from .interface import Interface

_BUILTIN_ASYNC_METHODS = {
    "__aiter__": "__iter__",
    "__aenter__": "__enter__",
    "__aexit__": "__exit__",
}

_RETURN_FUTURE_KWARG = "_future"

# For classes and functions
_WRAPPED_ATTR = "_SYNCHRONICITY_WRAPPED_CLS"
_ORIGINAL_ATTR = "_SYNCHRONICITY_ORIGINAL_CLS"

# For instances
_WRAPPED_INST_ATTR = "_SYNCHRONICITY_WRAPPED_INST"
_ORIGINAL_INST_ATTR = "_SYNCHRONICITY_ORIGINAL_INST"

# Default names for classes
_CLASS_PREFIXES = {
    Interface.AUTODETECT: "Auto",
    Interface.BLOCKING: "Blocking",
    Interface.ASYNC: "Async",
}

# Default names for functions
_FUNCTION_PREFIXES = {
    Interface.AUTODETECT: "auto_",
    Interface.BLOCKING: "blocking_",
    Interface.ASYNC: "async_",
}


class Synchronizer:
    """Helps you offer a blocking (synchronous) interface to asynchronous code."""

    def __init__(
        self,
        multiwrap_warning=False,
        async_leakage_warning=True,
    ):
        self._multiwrap_warning = multiwrap_warning
        self._async_leakage_warning = async_leakage_warning
        self._loop = None
        self._thread = None

        # Prep a synchronized context manager
        self._ctx_mgr_cls = get_ctx_mgr_cls()
        self.create(self._ctx_mgr_cls)

        atexit.register(self._close_loop)

    _PICKLE_ATTRS = [
        "_multiwrap_warning",
        "_async_leakage_warning",
    ]

    def get_name(self, object, interface):
        # TODO: make it possible to override this
        if inspect.isclass(object):
            return _CLASS_PREFIXES[interface] + object.__name__
        elif inspect.isfunction(object):
            return _FUNCTION_PREFIXES[interface] + object.__name__
        else:
            raise Exception("Can only compute names for classes and functions")

    def __getstate__(self):
        return dict([(attr, getattr(self, attr)) for attr in self._PICKLE_ATTRS])

    def __setstate__(self, d):
        for attr in self._PICKLE_ATTRS:
            setattr(self, attr, d[attr])

    def _start_loop(self, loop):
        if self._loop and self._loop.is_running():
            raise Exception("Synchronicity loop already running.")

        is_ready = threading.Event()

        def run_forever():
            self._loop = loop
            is_ready.set()
            self._loop.run_forever()

        self._thread = threading.Thread(target=lambda: run_forever(), daemon=True)
        self._thread.start()  # TODO: we should join the thread at some point
        is_ready.wait()  # TODO: this might block for a very short time
        return self._loop

    def _close_loop(self):
        if self._loop is not None and self._loop.is_running():
            self._loop.call_soon_threadsafe(self._loop.stop)
            while self._loop.is_running():
                time.sleep(0.01)
            self._loop.close()
        if self._thread is not None:
            self._thread.join()

    def _get_loop(self, start=False):
        if self._loop is None and start:
            return self._start_loop(asyncio.new_event_loop())
        return self._loop

    def _get_running_loop(self):
        if hasattr(asyncio, "get_running_loop"):
            try:
                return asyncio.get_running_loop()
            except RuntimeError:
                return
        else:
            # Python 3.6 compatibility
            return asyncio._get_running_loop()

    def _get_runtime_interface(self, interface):
        """Returns one out of Interface.ASYNC or Interface.BLOCKING"""
        if interface == Interface.AUTODETECT:
            return Interface.ASYNC if self._get_running_loop() else Interface.BLOCKING
        else:
            assert interface in (Interface.ASYNC, Interface.BLOCKING)
            return interface

    def _wrap_check_async_leakage(self, coro):
        """Check if a coroutine returns another coroutine (or an async generator) and warn.

        The reason this is important to catch is that otherwise even synchronized code might end up
        "leaking" async code into the caller.
        """
        if not self._async_leakage_warning:
            return coro

        async def coro_wrapped():
            value = await coro
            # TODO: we should include the name of the original function here
            if inspect.iscoroutine(value):
                warnings.warn(
                    f"Potential async leakage: coroutine returned a coroutine {value}."
                )
            elif inspect.isasyncgen(value):
                warnings.warn(
                    f"Potential async leakage: Coroutine returned an async generator {value}."
                )
            return value

        return coro_wrapped()

    def _wrap_instance(self, object, interface):
        # Takes an object and creates a new proxy object for it
        interface_instances = object.__dict__.setdefault(_WRAPPED_INST_ATTR, {})
        if interface not in interface_instances:
            cls_dct = object.__class__.__dict__
            interfaces = cls_dct[_WRAPPED_ATTR]
            interface_cls = interfaces[interface]
            new_object = interface_cls.__new__(interface_cls)
            interface_instances[interface] = new_object
            # Store a reference to the original object
            setattr(new_object, _ORIGINAL_INST_ATTR, object)
        return interface_instances[interface]

    def _translate_scalar_in(self, object):
        # If it's an external object, translate it to the internal type
        if inspect.isclass(object):  # TODO: functions?
            new_object = getattr(object, _ORIGINAL_ATTR, object)
        else:
            new_object = getattr(object, _ORIGINAL_INST_ATTR, object)
        return new_object

    def _translate_scalar_out(self, object, interface):
        # If it's an internal object, translate it to the external interface
        if inspect.isclass(object):  # TODO: functions?
            cls_dct = object.__dict__
            if _WRAPPED_ATTR in cls_dct:
                return cls_dct[_WRAPPED_ATTR][interface]
            else:
                return object
        else:
            cls_dct = object.__class__.__dict__
            if _WRAPPED_ATTR in cls_dct:
                # This is an *instance* of a synchronized class, translate its type
                return self._wrap_instance(object, interface)
            else:
                return object

    def _recurse_map(self, mapper, object):
        if type(object) == list:
            return list(self._recurse_map(mapper, item) for item in object)
        elif type(object) == tuple:
            return tuple(self._recurse_map(mapper, item) for item in object)
        elif type(object) == dict:
            return dict(
                (key, self._recurse_map(mapper, item)) for key, item in object.items()
            )
        else:
            return mapper(object)

    def _translate_in(self, object):
        return self._recurse_map(self._translate_scalar_in, object)

    def _translate_out(self, object, interface):
        return self._recurse_map(
            lambda scalar: self._translate_scalar_out(scalar, interface), object
        )

    def _translate_coro_out(self, coro, interface):
        async def unwrap_coro():
            return self._translate_out(await coro, interface)

        return unwrap_coro()

    def _run_function_sync(self, coro, interface):
        current_loop = self._get_running_loop()
        loop = self._get_loop()
        if loop is not None and loop == current_loop:
            raise Exception(
                "Deadlock detected: calling a sync function from the synchronizer loop"
            )

        coro = wrap_coro_exception(coro)
        coro = self._wrap_check_async_leakage(coro)
        loop = self._get_loop(start=True)
        fut = asyncio.run_coroutine_threadsafe(coro, loop)
        value = fut.result()
        return self._translate_out(value, interface)

    def _run_function_sync_future(self, coro, interface):
        coro = wrap_coro_exception(coro)
        coro = self._wrap_check_async_leakage(coro)
        loop = self._get_loop(start=True)
        # For futures, we unwrap the result at this point, not in f_wrapped
        coro = unwrap_coro_exception(coro)
        coro = self._translate_coro_out(coro, interface)
        return asyncio.run_coroutine_threadsafe(coro, loop)

    async def _run_function_async(self, coro, interface):
        coro = wrap_coro_exception(coro)
        coro = self._wrap_check_async_leakage(coro)
        current_loop = self._get_running_loop()
        loop = self._get_loop(start=True)
        if loop == current_loop:
            value = await coro
        else:
            c_fut = asyncio.run_coroutine_threadsafe(coro, loop)
            a_fut = asyncio.wrap_future(c_fut)
            value = await a_fut
        return self._translate_out(value, interface)

    def _run_generator_sync(self, gen, interface):
        value, is_exc = None, False
        while True:
            try:
                if is_exc:
                    value = self._run_function_sync(gen.athrow(value), interface)
                else:
                    value = self._run_function_sync(gen.asend(value), interface)
            except UserCodeException as uc_exc:
                raise uc_exc.exc from None
            except StopAsyncIteration:
                break
            try:
                value = yield value
                is_exc = False
            except BaseException as exc:
                value = exc
                is_exc = True

    async def _run_generator_async(self, gen, interface, unwrap_user_excs=True):
        value, is_exc = None, False
        while True:
            try:
                if is_exc:
                    value = await self._run_function_async(gen.athrow(value), interface)
                else:
                    value = await self._run_function_async(gen.asend(value), interface)
            except UserCodeException as uc_exc:
                if unwrap_user_excs:
                    raise uc_exc.exc from None
                else:
                    # This is needed since contextlib uses this function as a helper
                    raise uc_exc
            except StopAsyncIteration:
                break
            try:
                value = yield value
                is_exc = False
            except BaseException as exc:
                value = exc
                is_exc = True

    def create_callback(self, f, interface):
        return Callback(self, f, interface)

    def _wrap_callable(self, f, interface, name=None, allow_futures=True):
        if hasattr(f, _ORIGINAL_ATTR):
            if self._multiwrap_warning:
                warnings.warn(
                    f"Function {f} is already wrapped, but getting wrapped again"
                )
            return f

        @wraps_by_interface(interface, f)
        def f_wrapped(*args, **kwargs):
            return_future = kwargs.pop(_RETURN_FUTURE_KWARG, False)

            # If this gets called with an argument that represents an external type,
            # translate it into an internal type
            args = self._translate_in(args)
            kwargs = self._translate_in(kwargs)

            # Call the function
            res = f(*args, **kwargs)

            # Figure out if this is a coroutine or something
            is_coroutine = inspect.iscoroutine(res)
            is_asyncgen = inspect.isasyncgen(res)
            runtime_interface = self._get_runtime_interface(interface)

            if return_future:
                if not allow_futures:
                    raise Exception("Can not return future for this function")
                elif is_coroutine:
                    return self._run_function_sync_future(res, interface)
                elif is_asyncgen:
                    raise Exception("Can not return futures for generators")
                else:
                    return res
            elif is_coroutine:
                # The run_function_* may throw UserCodeExceptions that
                # need to be unwrapped here at the entrypoint
                if runtime_interface == Interface.ASYNC:
                    if self._get_running_loop() == self._get_loop():
                        # See #27. This is a bit of a hack needed to "shortcut" the exception
                        # handling if we're within the same loop - there's no need to wrap and
                        # unwrap the exception and it just adds unnecessary traceback spam.

                        # TODO(erikbern): I don't this should ever happen other than in weird cases
                        # like how we set the thread loop for pytest to the one in synchronicity
                        # during Modal tests
                        return self._translate_coro_out(res, interface)

                    coro = self._run_function_async(res, interface)
                    coro = unwrap_coro_exception(coro)
                    return coro
                elif runtime_interface == Interface.BLOCKING:
                    try:
                        return self._run_function_sync(res, interface)
                    except UserCodeException as uc_exc:
                        raise uc_exc.exc from None
            elif is_asyncgen:
                # Note that the _run_generator_* functions handle their own
                # unwrapping of exceptions (this happens during yielding)
                if runtime_interface == Interface.ASYNC:
                    return self._run_generator_async(res, interface)
                elif runtime_interface == Interface.BLOCKING:
                    return self._run_generator_sync(res, interface)
            else:
                if inspect.isfunction(res) or isinstance(
                    res, functools.partial
                ):  # TODO: HACKY HACK
                    # TODO: this is needed for decorator wrappers that returns functions
                    # Maybe a bit of a hacky special case that deserves its own decorator
                    @wraps_by_interface(interface, res)
                    def f_wrapped(*args, **kwargs):
                        args = self._translate_in(args)
                        kwargs = self._translate_in(kwargs)
                        f_res = res(*args, **kwargs)
                        return self._translate_out(f_res, interface)

                    return f_wrapped

                return self._translate_out(res, interface)

        f_wrapped.__name__ = name if name is not None else f.__name__
        f_wrapped.__qualname__ = name if name is not None else f.__qualname__
        f_wrapped.__module__ = f.__module__
        f_wrapped.__doc__ = f.__doc__

        setattr(f_wrapped, _ORIGINAL_ATTR, f)
        return f_wrapped

    def _wrap_proxy_method(self, method, interface, allow_futures=True):
        method = self._wrap_callable(method, interface, allow_futures=allow_futures)

        @wraps_by_interface(interface, method)
        def proxy_method(self, *args, **kwargs):
            instance = getattr(self, _ORIGINAL_INST_ATTR)
            return method(instance, *args, **kwargs)

        return proxy_method

    def _wrap_proxy_staticmethod(self, method, interface):
        method = self._wrap_callable(method.__func__, interface)
        return staticmethod(method)

    def _wrap_proxy_classmethod(self, method, interface):
        method = self._wrap_callable(method.__func__, interface)

        @wraps_by_interface(interface, method)
        def proxy_classmethod(wrapped_cls, *args, **kwargs):
            return method(wrapped_cls, *args, **kwargs)

        return classmethod(proxy_classmethod)

    def _wrap_proxy_property(self, prop, interface):
        kwargs = {}
        for attr in ["fget", "fset", "fdel"]:
            if getattr(prop, attr):
                func = getattr(prop, attr)
                kwargs[attr] = self._wrap_proxy_method(func, interface, False)
        return property(**kwargs)

    def _wrap_proxy_constructor(self, cls, interface):
        """Returns a custom __init__ for the subclass."""

        def my_init(wrapped_self, *args, **kwargs):
            # Create base instance
            instance = cls(*args, **kwargs)

            # Register self as the wrapped one
            interface_instances = {interface: wrapped_self}
            setattr(instance, _WRAPPED_INST_ATTR, interface_instances)

            # Store a reference to the original object
            setattr(wrapped_self, _ORIGINAL_INST_ATTR, instance)

        return my_init

    def _wrap_class(self, cls, interface, name):
        if name is None:
            name = cls.__name__
        bases = tuple(
            self._wrap_class_or_function(base, interface) if base != object else object
            for base in cls.__bases__
        )
        new_dict = {_ORIGINAL_ATTR: cls}
        if cls is not None:
            new_dict["__init__"] = self._wrap_proxy_constructor(cls, interface)
        for k, v in cls.__dict__.items():
            if k in _BUILTIN_ASYNC_METHODS:
                k_sync = _BUILTIN_ASYNC_METHODS[k]
                if interface in (Interface.BLOCKING, Interface.AUTODETECT):
                    new_dict[k_sync] = self._wrap_proxy_method(
                        v, interface, allow_futures=False
                    )
                if interface in (Interface.ASYNC, Interface.AUTODETECT):
                    new_dict[k] = self._wrap_proxy_method(
                        v, interface, allow_futures=False
                    )
            elif k in ("__new__", "__init__"):
                # Skip custom constructor in the wrapped class
                # Instead, delegate to the base class constructor and wrap it
                pass
            elif isinstance(v, staticmethod):
                # TODO(erikbern): this feels pretty hacky
                new_dict[k] = self._wrap_proxy_staticmethod(v, interface)
            elif isinstance(v, classmethod):
                new_dict[k] = self._wrap_proxy_classmethod(v, interface)
            elif isinstance(v, property):
                new_dict[k] = self._wrap_proxy_property(v, interface)
            elif callable(v):
                new_dict[k] = self._wrap_proxy_method(v, interface)

        new_cls = type.__new__(type, name, bases, new_dict)
        new_cls.__module__ = cls.__module__
        return new_cls

    def _wrap_class_or_function(self, object, interface):
        if _WRAPPED_ATTR not in object.__dict__:
            setattr(object, _WRAPPED_ATTR, {})

        interfaces = object.__dict__[_WRAPPED_ATTR]
        if interface in interfaces:
            if self._multiwrap_warning:
                warnings.warn(
                    f"Object {object} is already wrapped, but getting wrapped again"
                )
            return interfaces[interface]

        name = self.get_name(object, interface)
        if inspect.isclass(object):
            new_object = self._wrap_class(object, interface, name)
        elif inspect.isfunction(object):
            new_object = self._wrap_callable(object, interface, name)
        else:
            raise Exception("Argument %s is not a class or a callable" % object)
        interfaces[interface] = new_object
        return new_object

    def asynccontextmanager(self, func):
        @functools.wraps(func)
        def helper(*args, **kwargs):
            return self._ctx_mgr_cls(func, args, kwargs)

        return helper

    # New interface that (almost) doesn't mutate objects

    def create(self, object):  # TODO: this should really be __call__ later
        if inspect.isclass(object) or inspect.isfunction(object):
            # This is a class/function, for which we cache the interfaces
            interfaces = {}
            for interface in Interface:
                interfaces[interface] = self._wrap_class_or_function(object, interface)
            return interfaces
        elif _WRAPPED_ATTR in object.__class__.__dict__:
            # TODO: this requires that the class is already synchronized
            interfaces = {}
            for interface in Interface:
                interfaces[interface] = self._wrap_instance(object, interface)
        else:
            raise Exception(
                "Can only wrap classes, functions, and instances of synchronized classes"
            )
        return interfaces

    def is_synchronized(self, object):
        if inspect.isclass(object) or inspect.isfunction(object):
            return hasattr(object, _ORIGINAL_ATTR)
        else:
            return hasattr(object.__class__, _ORIGINAL_ATTR)

    # Old interface that we should consider purging

    def __call__(self, object):
        interfaces = self.create(object)
        return interfaces[Interface.AUTODETECT]<|MERGE_RESOLUTION|>--- conflicted
+++ resolved
@@ -6,11 +6,8 @@
 import time
 import warnings
 
-<<<<<<< HEAD
+from .callback import Callback
 from .async_utils import wraps_by_interface, async_compat_wraps
-=======
-from .callback import Callback
->>>>>>> 19c1fda0
 from .contextlib import get_ctx_mgr_cls
 from .exceptions import UserCodeException, unwrap_coro_exception, wrap_coro_exception
 from .interface import Interface
