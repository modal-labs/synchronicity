import asyncio
import atexit
import collections.abc
import contextlib
import functools
import inspect
import threading
import platform
import typing
import warnings

from .callback import Callback
from .async_wrap import type_compat_wraps
from .exceptions import UserCodeException, unwrap_coro_exception, wrap_coro_exception
from .interface import Interface

_BUILTIN_ASYNC_METHODS = {
    "__aiter__": "__iter__",
    "__aenter__": "__enter__",
    "__aexit__": "__exit__",
}

_RETURN_FUTURE_KWARG = "_future"

# Default names for classes
_CLASS_PREFIXES = {
    Interface.BLOCKING: "Blocking",
    Interface.ASYNC: "Async",
}

# Default names for functions
_FUNCTION_PREFIXES = {
    Interface.BLOCKING: "blocking_",
    Interface.ASYNC: "async_",
}

<<<<<<< HEAD
=======
def warn_old_modal_client():
    warnings.warn("Using latest synchronicity with an old interface - please upgrade to latest modal-client!")


>>>>>>> e3343c56
class Synchronizer:
    """Helps you offer a blocking (synchronous) interface to asynchronous code."""

    def __init__(
        self,
        multiwrap_warning=False,
        async_leakage_warning=True,
    ):
        self._multiwrap_warning = multiwrap_warning
        self._async_leakage_warning = async_leakage_warning
        self._loop = None
        self._loop_creation_lock = threading.Lock()
        self._thread = None
        self._stopping = None

        if platform.system() == "Windows":
            # default event loop policy on windows spits out errors when
            # closing the event loop, so use WindowsSelectorEventLoopPolicy instead
            # https://stackoverflow.com/questions/45600579/asyncio-event-loop-is-closed-when-getting-loop
            asyncio.set_event_loop_policy(asyncio.WindowsSelectorEventLoopPolicy())

        # Special attribute we use to go from wrapped <-> original
        self._wrapped_attr = "_sync_wrapped_%d" % id(self)
        self._original_attr = "_sync_original_%d" % id(self)

        # Special attribute to mark something as non-wrappable
        self._nowrap_attr = "_sync_nonwrap_%d" % id(self)

        # Prep a synchronized context manager in case one is returned and needs translation
        self._ctx_mgr_cls = contextlib._AsyncGeneratorContextManager
        self.create_async(self._ctx_mgr_cls)
        self.create_blocking(self._ctx_mgr_cls)

        atexit.register(self._close_loop)

    _PICKLE_ATTRS = [
        "_multiwrap_warning",
        "_async_leakage_warning",
    ]

    def __getstate__(self):
        return dict([(attr, getattr(self, attr)) for attr in self._PICKLE_ATTRS])

    def __setstate__(self, d):
        for attr in self._PICKLE_ATTRS:
            setattr(self, attr, d[attr])

    def _start_loop(self):
        with self._loop_creation_lock:
            if self._loop and self._loop.is_running():
                return self._loop

            is_ready = threading.Event()

            def thread_inner():
                async def loop_inner():
                    self._loop = asyncio.get_running_loop()
                    self._stopping = asyncio.Event()
                    is_ready.set()
                    await self._stopping.wait()  # wait until told to stop

                asyncio.run(loop_inner())

            self._thread = threading.Thread(target=thread_inner, daemon=True)
            self._thread.start()
            is_ready.wait()  # TODO: this might block for a very short time
            return self._loop

    def _close_loop(self):
        if self._thread is not None:
            if not self._loop.is_closed():
                # This also serves the purpose of waking up an idle loop
                self._loop.call_soon_threadsafe(self._stopping.set)
            self._thread.join()
            self._thread = None

    def _get_loop(self, start=False):
        if self._loop is None and start:
            return self._start_loop()
        return self._loop

    def _get_running_loop(self):
        # TODO: delete this method
        try:
            return asyncio.get_running_loop()
        except RuntimeError:
            return

    def _is_inside_loop(self):
        loop = self._get_loop()
        if loop is None:
            return False
        if threading.current_thread() != self._thread:
            # gevent does something bad that causes asyncio.get_running_loop() to return self._loop
            return False
        current_loop = self._get_running_loop()
        return loop == current_loop

    def _wrap_check_async_leakage(self, coro):
        """Check if a coroutine returns another coroutine (or an async generator) and warn.

        The reason this is important to catch is that otherwise even synchronized code might end up
        "leaking" async code into the caller.
        """
        if not self._async_leakage_warning:
            return coro

        async def coro_wrapped():
            value = await coro
            # TODO: we should include the name of the original function here
            if inspect.iscoroutine(value):
                warnings.warn(
                    f"Potential async leakage: coroutine returned a coroutine {value}."
                )
            elif inspect.isasyncgen(value):
                warnings.warn(
                    f"Potential async leakage: Coroutine returned an async generator {value}."
                )
            return value

        return coro_wrapped()

    def _wrap_instance(self, obj, interface):
        # Takes an object and creates a new proxy object for it
        cls = obj.__class__
        cls_dct = cls.__dict__
        interfaces = cls_dct[self._wrapped_attr]
        if interface not in interfaces:
            raise RuntimeError(f"Class {cls} has not synchronized {interface}.")
        interface_cls = interfaces[interface]
        new_obj = interface_cls.__new__(interface_cls)
        # Store a reference to the original object
        new_obj.__dict__[self._original_attr] = obj
        return new_obj

    def _translate_scalar_in(self, obj):
        # If it's an external object, translate it to the internal type
        if hasattr(obj, "__dict__"):
            if inspect.isclass(obj):  # TODO: functions?
                return obj.__dict__.get(self._original_attr, obj)
            else:
                return obj.__dict__.get(self._original_attr, obj)
        else:
            return obj

    def _translate_scalar_out(self, obj, interface):
        # If it's an internal object, translate it to the external interface
        if inspect.isclass(obj):  # TODO: functions?
            cls_dct = obj.__dict__
            if self._wrapped_attr in cls_dct:
                return cls_dct[self._wrapped_attr][interface]
            else:
                return obj
        else:
            cls_dct = obj.__class__.__dict__
            if self._wrapped_attr in cls_dct:
                # This is an *instance* of a synchronized class, translate its type
                return self._wrap(obj, interface)
            else:
                return obj

    def _recurse_map(self, mapper, obj):
        if type(obj) == list:
            return list(self._recurse_map(mapper, item) for item in obj)
        elif type(obj) == tuple:
            return tuple(self._recurse_map(mapper, item) for item in obj)
        elif type(obj) == dict:
            return dict(
                (key, self._recurse_map(mapper, item)) for key, item in obj.items()
            )
        else:
            return mapper(obj)

    def _translate_in(self, obj):
        return self._recurse_map(self._translate_scalar_in, obj)

    def _translate_out(self, obj, interface):
        return self._recurse_map(
            lambda scalar: self._translate_scalar_out(scalar, interface), obj
        )

    def _translate_coro_out(self, coro, interface):
        async def unwrap_coro():
            return self._translate_out(await coro, interface)

        return unwrap_coro()

    def _run_function_sync(self, coro, interface):
        if self._is_inside_loop():
            raise Exception(
                "Deadlock detected: calling a sync function from the synchronizer loop"
            )

        coro = wrap_coro_exception(coro)
        coro = self._wrap_check_async_leakage(coro)
        loop = self._get_loop(start=True)
        fut = asyncio.run_coroutine_threadsafe(coro, loop)
        value = fut.result()
        return self._translate_out(value, interface)

    def _run_function_sync_future(self, coro, interface):
        coro = wrap_coro_exception(coro)
        coro = self._wrap_check_async_leakage(coro)
        loop = self._get_loop(start=True)
        # For futures, we unwrap the result at this point, not in f_wrapped
        coro = unwrap_coro_exception(coro)
        coro = self._translate_coro_out(coro, interface)
        return asyncio.run_coroutine_threadsafe(coro, loop)

    async def _run_function_async(self, coro, interface):
        coro = wrap_coro_exception(coro)
        coro = self._wrap_check_async_leakage(coro)
        loop = self._get_loop(start=True)
        if self._is_inside_loop():
            value = await coro
        else:
            c_fut = asyncio.run_coroutine_threadsafe(coro, loop)
            a_fut = asyncio.wrap_future(c_fut)
            value = await a_fut
        return self._translate_out(value, interface)

    def _run_generator_sync(self, gen, interface):
        value, is_exc = None, False
        while True:
            try:
                if is_exc:
                    value = self._run_function_sync(gen.athrow(value), interface)
                else:
                    value = self._run_function_sync(gen.asend(value), interface)
            except UserCodeException as uc_exc:
                raise uc_exc.exc from None
            except StopAsyncIteration:
                break
            try:
                value = yield value
                is_exc = False
            except BaseException as exc:
                value = exc
                is_exc = True

    async def _run_generator_async(self, gen, interface):
        value, is_exc = None, False
        while True:
            try:
                if is_exc:
                    value = await self._run_function_async(gen.athrow(value), interface)
                else:
                    value = await self._run_function_async(gen.asend(value), interface)
            except UserCodeException as uc_exc:
                raise uc_exc.exc from None
            except StopAsyncIteration:
                break
            try:
                value = yield value
                is_exc = False
            except BaseException as exc:
                value = exc
                is_exc = True

    def create_callback(self, f, interface):
        return Callback(self, f, interface)

    def _update_wrapper(self, f_wrapped, f, name=None):
        """Very similar to functools.update_wrapper"""
        functools.update_wrapper(f_wrapped, f)
        if name is not None:
            f_wrapped.__name__ = name
            f_wrapped.__qualname__ = name

    def _wrap_callable(
        self, f, interface, name=None, allow_futures=True, unwrap_user_excs=True
    ):
        if hasattr(f, self._original_attr):
            if self._multiwrap_warning:
                warnings.warn(
                    f"Function {f} is already wrapped, but getting wrapped again"
                )
            return f

        if name is None:
            if hasattr(self, "get_name"):
                # super dumb backwards compatibility fix
                warn_old_modal_client()
                name = self.get_name(f, interface)
            else:
                name = _FUNCTION_PREFIXES[interface] + f.__name__

        is_coroutinefunction = inspect.iscoroutinefunction(f)

        @self.wraps_by_interface(interface, f)
        def f_wrapped(*args, **kwargs):
            return_future = kwargs.pop(_RETURN_FUTURE_KWARG, False)

            # If this gets called with an argument that represents an external type,
            # translate it into an internal type
            args = self._translate_in(args)
            kwargs = self._translate_in(kwargs)

            # Call the function
            res = f(*args, **kwargs)

            # Figure out if this is a coroutine or something
            is_coroutine = inspect.iscoroutine(res)
            is_asyncgen = inspect.isasyncgen(res)

            if return_future:
                if not allow_futures:
                    raise Exception("Can not return future for this function")
                elif is_coroutine:
                    return self._run_function_sync_future(res, interface)
                elif is_asyncgen:
                    raise Exception("Can not return futures for generators")
                else:
                    return res
            elif is_coroutine:
                if interface == Interface.ASYNC:
                    coro = self._run_function_async(res, interface)
                    if not is_coroutinefunction:
                        # If this is a non-async function that returns a coroutine,
                        # then this is the exit point, and we need to unwrap any
                        # wrapped exception here. Otherwise, the exit point is
                        # in async_wrap.py
                        coro = unwrap_coro_exception(coro)
                    return coro
                elif interface == Interface.BLOCKING:
                    # This is the exit point, so we need to unwrap the exception here
                    try:
                        return self._run_function_sync(res, interface)
                    except UserCodeException as uc_exc:
                        # Used to skip a frame when called from `proxy_method`.
                        if unwrap_user_excs:
                            raise uc_exc.exc from None
                        else:
                            raise uc_exc
            elif is_asyncgen:
                # Note that the _run_generator_* functions handle their own
                # unwrapping of exceptions (this happens during yielding)
                if interface == Interface.ASYNC:
                    return self._run_generator_async(res, interface)
                elif interface == Interface.BLOCKING:
                    return self._run_generator_sync(res, interface)
            else:
                if inspect.isfunction(res) or isinstance(
                    res, functools.partial
                ):  # TODO: HACKY HACK
                    # TODO: this is needed for decorator wrappers that returns functions
                    # Maybe a bit of a hacky special case that deserves its own decorator
                    @self.wraps_by_interface(interface, res)
                    def f_wrapped(*args, **kwargs):
                        args = self._translate_in(args)
                        kwargs = self._translate_in(kwargs)
                        f_res = res(*args, **kwargs)
                        return self._translate_out(f_res, interface)

                    return f_wrapped

                return self._translate_out(res, interface)

        self._update_wrapper(f_wrapped, f, name)
        setattr(f_wrapped, self._original_attr, f)
        return f_wrapped

    def _wrap_proxy_method(self, method, interface, allow_futures=True):
        if getattr(method, self._nowrap_attr, None):
            # This method is marked as non-wrappable
            return method

        method = self._wrap_callable(
            method, interface, allow_futures=allow_futures, unwrap_user_excs=False
        )

        @self.wraps_by_interface(interface, method)
        def proxy_method(wrapped_self, *args, **kwargs):
            instance = wrapped_self.__dict__[self._original_attr]
            try:
                return method(instance, *args, **kwargs)
            except UserCodeException as uc_exc:
                raise uc_exc.exc from None

        return proxy_method

    def _wrap_proxy_staticmethod(self, method, interface):
        method = self._wrap_callable(method.__func__, interface)
        return staticmethod(method)

    def _wrap_proxy_classmethod(self, method, interface):
        method = self._wrap_callable(method.__func__, interface)

        @self.wraps_by_interface(interface, method)
        def proxy_classmethod(wrapped_cls, *args, **kwargs):
            return method(wrapped_cls, *args, **kwargs)

        return classmethod(proxy_classmethod)

    def _wrap_proxy_property(self, prop, interface):
        kwargs = {}
        for attr in ["fget", "fset", "fdel"]:
            if getattr(prop, attr):
                func = getattr(prop, attr)
                kwargs[attr] = self._wrap_proxy_method(func, interface, False)
        return property(**kwargs)

    def _wrap_proxy_constructor(self, cls, interface):
        """Returns a custom __init__ for the subclass."""

        def my_init(wrapped_self, *args, **kwargs):
            # Create base instance
            args = self._translate_in(args)
            kwargs = self._translate_in(kwargs)
            instance = cls(*args, **kwargs)

            # Register self as the wrapped one
            interface_instances = {interface: wrapped_self}
            instance.__dict__[self._wrapped_attr] = interface_instances

            # Store a reference to the original object
            wrapped_self.__dict__[self._original_attr] = instance

        self._update_wrapper(my_init, cls.__init__)
        return my_init

    def _wrap_class(self, cls, interface, name):
        bases = tuple(
            self._wrap(base, interface, require_already_wrapped=(name is not None))
            if base != object
            else object
            for base in cls.__bases__
        )
        new_dict = {self._original_attr: cls}
        if cls is not None:
            new_dict["__init__"] = self._wrap_proxy_constructor(cls, interface)
        for k, v in cls.__dict__.items():
            if k in _BUILTIN_ASYNC_METHODS:
                k_sync = _BUILTIN_ASYNC_METHODS[k]
                if interface == Interface.BLOCKING:
                    new_dict[k_sync] = self._wrap_proxy_method(
                        v, interface, allow_futures=False
                    )
                if interface == Interface.ASYNC:
                    new_dict[k] = self._wrap_proxy_method(
                        v, interface, allow_futures=False
                    )
            elif k in ("__new__", "__init__"):
                # Skip custom constructor in the wrapped class
                # Instead, delegate to the base class constructor and wrap it
                pass
            elif isinstance(v, staticmethod):
                # TODO(erikbern): this feels pretty hacky
                new_dict[k] = self._wrap_proxy_staticmethod(v, interface)
            elif isinstance(v, classmethod):
                new_dict[k] = self._wrap_proxy_classmethod(v, interface)
            elif isinstance(v, property):
                new_dict[k] = self._wrap_proxy_property(v, interface)
            elif callable(v):
                new_dict[k] = self._wrap_proxy_method(v, interface)

        if name is None:
            if hasattr(self, "get_name"):
                # super dumb backwards compatibility fix
                warn_old_modal_client()
                name = self.get_name(cls, interface)
            else:
                name = _CLASS_PREFIXES[interface] + cls.__name__

        new_cls = type.__new__(type, name, bases, new_dict)
        new_cls.__module__ = cls.__module__
        new_cls.__doc__ = cls.__doc__
        if hasattr(cls, "__annotations__"):
            new_cls.__annotations__ = {k: self._map_type_annotation(t, interface) for k, t in cls.__annotations__.items()}
        return new_cls

    def _wrap(self, obj, interface, name=None, require_already_wrapped=False):
        # This method works for classes, functions, and instances
        # It wraps the object, and caches the wrapped object

        # Get the list of existing interfaces
        if self._wrapped_attr not in obj.__dict__:
            if isinstance(obj.__dict__, dict):
                # This works for instances
                obj.__dict__.setdefault(self._wrapped_attr, {})
            else:
                # This works for classes & functions
                setattr(obj, self._wrapped_attr, {})

        # If this is already wrapped, return the existing interface
        interfaces = obj.__dict__[self._wrapped_attr]
        if interface in interfaces:
            if self._multiwrap_warning:
                warnings.warn(
                    f"Object {obj} is already wrapped, but getting wrapped again"
                )
            return interfaces[interface]

        if require_already_wrapped:
            # This happens if a class has a custom name but its base class doesn't
            raise RuntimeError(
                f"{obj} needs to be serialized explicitly with a custom name"
            )

        # Wrap object (different cases based on the type)
        if inspect.isclass(obj):
            new_obj = self._wrap_class(obj, interface, name)
        elif inspect.isfunction(obj):
            new_obj = self._wrap_callable(obj, interface, name)
        elif self._wrapped_attr in obj.__class__.__dict__:
            new_obj = self._wrap_instance(obj, interface)
        else:
            raise Exception("Argument %s is not a class or a callable" % obj)

        # Store the interface on the obj and return
        interfaces[interface] = new_obj
        return new_obj

    def nowrap(self, obj):
        setattr(obj, self._nowrap_attr, True)
        return obj

    # New interface that (almost) doesn't mutate objects

    def create_blocking(self, obj, name=None):
        return self._wrap(obj, Interface.BLOCKING, name)

    def create_async(self, obj, name=None):
        return self._wrap(obj, Interface.ASYNC, name)

    def is_synchronized(self, obj):
        if inspect.isclass(obj) or inspect.isfunction(obj):
            return hasattr(obj, self._original_attr)
        else:
            return hasattr(obj.__class__, self._original_attr)

<<<<<<< HEAD
    def wraps_by_interface(self, interface, func):
        annotations = getattr(func, "__annotations__", {})
        updated_annotations = {k: self._map_type_annotation(t, interface) for k, t in annotations.items()}
        return type_compat_wraps(func, interface, updated_annotations)

    def _map_type_annotation(self, type_annotation, interface: Interface):
        # recursively map a nested type annotation to match the output interface
        origin = getattr(type_annotation, "__origin__", None)
        if origin is None:
            # scalar - if type is synchronicity type, use the blocking/async version instead
            if hasattr(type_annotation, self._wrapped_attr):
                return getattr(type_annotation, self._wrapped_attr)[interface]
            return type_annotation

        args = getattr(type_annotation, "__args__", [])
        mapped_args = tuple(self._map_type_annotation(arg, interface) for arg in args)
        if interface == Interface.ASYNC:
            # async interface should use same generic classes as original
            return type_annotation.copy_with(mapped_args)

        # blocking interface special generic translations:
        if origin == collections.abc.AsyncGenerator:
            return typing.Generator[mapped_args + (None,)]

        if origin == contextlib.AbstractAsyncContextManager:
            return typing.ContextManager[mapped_args]

        if origin == collections.abc.AsyncIterable:
            return typing.Iterable[mapped_args]

        if origin == collections.abc.AsyncIterator:
            return typing.Iterator[mapped_args]

        if origin == collections.abc.Awaitable:
            return mapped_args[0]

        return type_annotation.copy_with(mapped_args)
=======
    ### DEPRECATED
    # Only needed because old modal clients don't pin the synchronicity version,
    # so we need this for backwards compatibility for a short while

    def create(self, obj):
        warn_old_modal_client()
        return {
            Interface.ASYNC: self.create_async(obj),
            Interface.BLOCKING: self.create_blocking(obj),
        }

    def __call__(self, obj):
        warn_old_modal_client()
        return self.create_blocking(obj)
>>>>>>> e3343c56
<|MERGE_RESOLUTION|>--- conflicted
+++ resolved
@@ -34,13 +34,10 @@
     Interface.ASYNC: "async_",
 }
 
-<<<<<<< HEAD
-=======
 def warn_old_modal_client():
     warnings.warn("Using latest synchronicity with an old interface - please upgrade to latest modal-client!")
 
 
->>>>>>> e3343c56
 class Synchronizer:
     """Helps you offer a blocking (synchronous) interface to asynchronous code."""
 
@@ -572,7 +569,6 @@
         else:
             return hasattr(obj.__class__, self._original_attr)
 
-<<<<<<< HEAD
     def wraps_by_interface(self, interface, func):
         annotations = getattr(func, "__annotations__", {})
         updated_annotations = {k: self._map_type_annotation(t, interface) for k, t in annotations.items()}
@@ -610,7 +606,8 @@
             return mapped_args[0]
 
         return type_annotation.copy_with(mapped_args)
-=======
+
+
     ### DEPRECATED
     # Only needed because old modal clients don't pin the synchronicity version,
     # so we need this for backwards compatibility for a short while
@@ -624,5 +621,4 @@
 
     def __call__(self, obj):
         warn_old_modal_client()
-        return self.create_blocking(obj)
->>>>>>> e3343c56
+        return self.create_blocking(obj)