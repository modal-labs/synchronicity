name: Run Python Tests
on: push

jobs:
<<<<<<< HEAD
  build:
=======
  tests:
>>>>>>> 2a99e6d2
    strategy:
      fail-fast: false # run all variants across python versions/os to completion
      matrix:
        python-version: ["3.8", "3.9", "3.10", "3.11", "3.12"]
        os: ["ubuntu-latest"]
        include:
          - os: "macos-12" # x86-64
            python-version: "3.10"
          - os: "macos-14" # ARM64 (M1)
            python-version: "3.10"
          - os: "windows-latest"
            python-version: "3.10"

    runs-on: ${{ matrix.os }}

    steps:
      - uses: actions/checkout@v4
      - name: Install Python ${{ matrix.python-version }}
        uses: actions/setup-python@v5
        with:
          python-version: ${{ matrix.python-version }}
      - name: Install dependencies
        run: pip install . -r requirements.dev.txt
      - name: Run tests with pytest
        run: pytest -s<|MERGE_RESOLUTION|>--- conflicted
+++ resolved
@@ -2,11 +2,7 @@
 on: push
 
 jobs:
-<<<<<<< HEAD
-  build:
-=======
   tests:
->>>>>>> 2a99e6d2
     strategy:
       fail-fast: false # run all variants across python versions/os to completion
       matrix:
