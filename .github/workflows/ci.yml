--- conflicted
+++ resolved
@@ -20,20 +20,13 @@
 
     steps:
       - uses: actions/checkout@v4
-<<<<<<< HEAD
-
       - name: Install uv
         uses: astral-sh/setup-uv@v3
-
-=======
->>>>>>> 2a99e6d2
       - name: Install Python ${{ matrix.python-version }}
         uses: actions/setup-python@v5
         with:
           python-version: ${{ matrix.python-version }}
-
       - name: Install dependencies
         run: uv sync --dev
-
       - name: Run tests with pytest
         run: uv run pytest -s