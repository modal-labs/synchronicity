--- conflicted
+++ resolved
@@ -718,28 +718,6 @@
     s._close_loop()
 
 
-<<<<<<< HEAD
-def test_gc(monkeypatch):
-    import gc
-
-    mock_close_loop = mock.MagicMock()
-    monkeypatch.setattr(Synchronizer, "_close_loop", mock_close_loop)
-
-    def foo():
-        s = Synchronizer()
-
-        @s.wrap
-        class A:
-            def __init__(self):
-                pass
-
-            async def f(self):
-                pass
-
-    foo()
-    gc.collect()
-    assert mock_close_loop.call_count == 1
-=======
 def test_run_async_gen_runs_aclose(synchronizer):
     states = []
 
@@ -883,4 +861,25 @@
         "init A",
         "del A",
     ]
->>>>>>> 49880663
+
+
+def test_gc(monkeypatch):
+    import gc
+
+    mock_close_loop = mock.MagicMock()
+    monkeypatch.setattr(Synchronizer, "_close_loop", mock_close_loop)
+
+    def foo():
+        s = Synchronizer()
+
+        @s.wrap
+        class A:
+            def __init__(self):
+                pass
+
+            async def f(self):
+                pass
+
+    foo()
+    gc.collect()
+    assert mock_close_loop.call_count == 1