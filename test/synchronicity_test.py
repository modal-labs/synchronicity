--- conflicted
+++ resolved
@@ -629,28 +629,6 @@
     outer()
 
 
-<<<<<<< HEAD
-def test_gc(monkeypatch):
-    import gc
-
-    mock_close_loop = mock.MagicMock()
-    monkeypatch.setattr(Synchronizer, "_close_loop", mock_close_loop)
-
-    def foo():
-        s = Synchronizer()
-
-        @s.wrap
-        class A:
-            def __init__(self):
-                pass
-
-            async def f(self):
-                pass
-
-    foo()
-    gc.collect()
-    assert mock_close_loop.call_count == 1
-=======
 def test_blocking_in_async_callback():
     """Test that blocking_in_async_callback is called when sync wrapper is called from a foreign event loop."""
     called_funcs = []
@@ -736,4 +714,25 @@
     assert "Traceback" in error_log.message
     assert "CustomError" in error_log.message
     s._close_loop()
->>>>>>> 85da4b53
+
+
+def test_gc(monkeypatch):
+    import gc
+
+    mock_close_loop = mock.MagicMock()
+    monkeypatch.setattr(Synchronizer, "_close_loop", mock_close_loop)
+
+    def foo():
+        s = Synchronizer()
+
+        @s.wrap
+        class A:
+            def __init__(self):
+                pass
+
+            async def f(self):
+                pass
+
+    foo()
+    gc.collect()
+    assert mock_close_loop.call_count == 1