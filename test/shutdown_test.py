--- conflicted
+++ resolved
@@ -30,7 +30,6 @@
 def test_shutdown():
     # We run it in a separate process so we can simulate interrupting it
     fn = Path(__file__).parent / "support" / "_shutdown.py"
-<<<<<<< HEAD
     with PopenWithCtrlC(
         [sys.executable, "-u", fn], stdout=subprocess.PIPE, stderr=subprocess.PIPE, encoding="utf8"
     ) as p:
@@ -50,29 +49,7 @@
             p.stdout.readline() == "keyboard interrupt\n"
         )  # we want the keyboard interrupt to come *after* the running function has been cancelled!
 
-        stderr_content = p.stderr.read()
-        print("stderr:", stderr_content)
-        assert "Traceback" not in stderr_content
-=======
-    p = PopenWithCtrlC([sys.executable, "-u", fn], stdout=subprocess.PIPE, stderr=subprocess.PIPE, encoding="utf8")
-    for i in range(2):  # this number doesn't matter, it's a while loop
-        assert p.stdout.readline() == "running\n"
-    p.send_ctrl_c()
-    for i in range(2):
-        # in some extreme cases there is a risk of a race where the "running" still appears here
-        if p.stdout.readline() == "cancelled\n":
-            break
-    else:
-        assert False
-
-    assert p.stdout.readline() == "handled cancellation\n"
-    assert p.stdout.readline() == "exit async\n"
-    assert (
-        p.stdout.readline() == "keyboard interrupt\n"
-    )  # we want the keyboard interrupt to come *after* the running function has been cancelled!
-
-    assert p.stderr.read().strip() == ""
->>>>>>> 0cf4c731
+        assert p.stderr.read().strip() == ""
 
 
 def test_keyboard_interrupt_reraised_as_is(synchronizer):
