import asyncio
import pytest
from typing import Any, Dict

from synchronicity.synchronizer import classproperty


@pytest.mark.asyncio
async def test_getattr(synchronizer):
    class Foo:
        _attrs: Dict[str, Any]

        def __init__(self):
            self._attrs = {}

        async def __getattr__(self, k):
            await asyncio.sleep(0.01)
            return self._attrs[k]

        def __setattr__(self, k, v):
            if k in self.__annotations__:
                # Only needed because the constructor sets _attrs
                self.__dict__[k] = v
            else:
                self._attrs[k] = v

        @property
        def z(self):
            return self._attrs["x"]

        @staticmethod
        def make_foo():
            return Foo()

<<<<<<< HEAD
        @classproperty
        def my_cls_prop(cls):
            return "abc"

=======
    # original type tests:
>>>>>>> b8f60435
    foo = Foo()
    foo.x = 42
    assert await foo.x == 42
    with pytest.raises(KeyError):
        await foo.y
    assert foo.z == 42
    assert Foo.my_cls_prop == "abc"

    BlockingFoo = synchronizer.create_blocking(Foo)

    blocking_foo = BlockingFoo()
    blocking_foo.x = 43
    assert blocking_foo.x == 43
    with pytest.raises(KeyError):
        blocking_foo.y
    assert blocking_foo.z == 43
    assert BlockingFoo.my_cls_prop == "abc"

    blocking_foo = BlockingFoo.make_foo()
    blocking_foo.x = 44
    assert isinstance(blocking_foo, BlockingFoo)

    # TODO: there is no longer a way to make async properties, but there is this w/ async __getattr__:
    assert await blocking_foo.__getattr__.aio("x") == 44<|MERGE_RESOLUTION|>--- conflicted
+++ resolved
@@ -32,14 +32,11 @@
         def make_foo():
             return Foo()
 
-<<<<<<< HEAD
         @classproperty
         def my_cls_prop(cls):
             return "abc"
 
-=======
     # original type tests:
->>>>>>> b8f60435
     foo = Foo()
     foo.x = 42
     assert await foo.x == 42
